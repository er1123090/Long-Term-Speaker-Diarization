--- conflicted
+++ resolved
@@ -48,7 +48,6 @@
         Whether to hide speaker names in the prompt.
     """
 
-<<<<<<< HEAD
     if hide_names:
         system_msg = (
             "You will be given the full conversation between two speakers: "
@@ -92,55 +91,6 @@
         json.dumps(messages, ensure_ascii=False, indent=2),
     )
 
-=======
-    messages: List[Dict[str, str]] = []
-
-    if hide_names:
-        system_msg = (
-            "You will be given a conversation between two speakers: "
-            f"{speaker_a} and {speaker_b}. The conversation messages use the "
-            "placeholder roles 'Speaker 1' and 'Speaker 2'. The first message "
-            "after this system prompt is message 1, the next is message 2, and "
-            "so on. Determine which real speaker said each message and return a "
-            "JSON object mapping message numbers (as strings) to the speaker's "
-            "name."
-        )
-        messages.append({"role": "system", "content": system_msg})
-
-        for turn in turns:
-            placeholder = "Speaker 1" if turn["speaker"] == speaker_a else "Speaker 2"
-            messages.append({"role": placeholder, "content": turn["text"]})
-    else:
-        system_msg = (
-            "You will be given a conversation between two speakers. Each "
-            "message's role is the speaker's name. The first message after this "
-            "system prompt is message 1, the next is message 2, and so on. "
-            "Return a JSON object mapping message numbers (as strings) to the "
-            "speaker's name."
-        )
-        messages.append({"role": "system", "content": system_msg})
-
-        for turn in turns:
-            messages.append({"role": turn["speaker"], "content": turn["text"]})
-
-    messages.append(
-        {
-            "role": "user",
-            "content": "Respond with the JSON mapping now.",
-        }
-    )
-
-    version = "hidden" if hide_names else "names"
-
-    logger.info(
-        "Conversation %d Session %d (%s) GPT INPUT:\n%s",
-        conv_idx,
-        session_idx,
-        version,
-        json.dumps(messages, ensure_ascii=False, indent=2),
-    )
-
->>>>>>> 326b2033
     response = client.responses.create(model="gpt-4o-mini", input=messages)
     text = response.output_text.strip()
 
